--- conflicted
+++ resolved
@@ -70,11 +70,7 @@
         }
         return 1;
     }
-<<<<<<< HEAD
-    catch (utilities::Exception exception)
-=======
     catch (utilities::LogicException exception)
->>>>>>> a0b0f872
     {
         std::cerr << "runtime error: " << exception.GetMessage() << std::endl;
         return 1;
