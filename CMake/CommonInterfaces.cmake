--- conflicted
+++ resolved
@@ -61,13 +61,9 @@
 
 set(CMAKE_SWIG_FLAGS -c++ -Fmicrosoft) # for debugging type-related problems, try adding these flags: -debug-classes -debug-typedef  -debug-template)
 if(${language} STREQUAL "javascript")
-<<<<<<< HEAD
     # Note: if compiling against older version of node, we may have to specify the 
     # V8 version explicitly. For instance, when building against electron 0.36.7,
     # add this flag to the CMAKE_SWIG_FLAGS: -DV8_VERSION=0x032530
-=======
->>>>>>> accb4e1c
-    #set(CMAKE_SWIG_FLAGS ${CMAKE_SWIG_FLAGS} -node -DV8_VERSION=0x032530)
 	set(CMAKE_SWIG_FLAGS ${CMAKE_SWIG_FLAGS} -node)
 endif()
 
