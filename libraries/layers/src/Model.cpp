////////////////////////////////////////////////////////////////////////////////////////////////////
//
//  Project:  Rockmill
//  File:     Model.cpp (layers)
//  Authors:  Ofer Dekel, Chuck Jacobs
//
//  [copyright]
//
////////////////////////////////////////////////////////////////////////////////////////////////////

#include "Model.h"

// utilities
#include "Files.h"

// stl
#include <stdexcept>
#include <string>
#include <algorithm>
#include <memory>
#include <iostream>
#include <utility> // for std::move
#include <ostream>
#include <cassert>

namespace layers
{
    const int Model::_currentVersion;

    //
    // Model class implementation
    //
    CoordinateList Model::AddLayer(std::unique_ptr<Layer> layer)
    {
        // check that the layer points to valid elements
        auto numLayers = NumLayers();
        
        auto layerInputDimension = layer->GetInputDimension();
        auto layerOutputDimension = layer->GetOutputDimension();

        // check that layer is compatible with model
        for (uint64_t index = 0; index < layerInputDimension; index++)
        {
            auto inputCoordIterator = layer->GetInputCoordinateIterator(index);
            while (inputCoordIterator.IsValid())
            {
                auto coord = inputCoordIterator.Get();
                if(coord.GetLayerIndex() >= numLayers)
                {
                    throw std::runtime_error("new layer references nonexistent layers");
                }
                else if(coord.GetLayerIndex()>0 && coord.GetElementIndex() >= GetLayer(coord.GetLayerIndex()).GetOutputDimension())
                {
                    throw std::runtime_error("new layer references nonexistent elements");
                }
                inputCoordIterator.Next();
            }
        }

        _layers.push_back(std::move(layer));
        return CoordinateList(_layers.size(), layerOutputDimension);
    }

    uint64_t Model::NumLayers() const
    {
        // add one, to account for the input layer, which is not explicitly stores in _layers
        return _layers.size()+1;
    }

    uint64_t Model::GetRequiredLayerSize(uint64_t layerIndex) const
    {
        uint64_t max = 0;
        for (const auto& layer : _layers)
        {
            auto requiredSize = layer->GetRequiredLayerSize(layerIndex);
            if (requiredSize > max)
            {
                max = requiredSize;
            }
        }
        return max;
    }

    const Layer& Model::GetLayer(uint64_t layerIndex) const
    {
        assert(layerIndex > 0);

        // recall that _layers does not explicitly keep the input layer
        return *_layers[layerIndex - 1];
    }

<<<<<<< HEAD
=======
    CoordinateList Model::BuildCoordinateList(uint64_t layerIndex) const
    {
        if (layerIndex == 0)
        {
            throw std::runtime_error("input layer does not have an input coordinate list");
        }
        else if (layerIndex >= NumLayers())
        {
            throw std::out_of_range("Layer index out of range");
        }
        return CoordinateList(layerIndex, GetLayer(layerIndex).Size());
    }

>>>>>>> 962c1fb4
    void Model::Save(std::ostream& os) const
    {
        utilities::XMLSerializer serializer(os);
        serializer.Serialize(*this);
    }

    std::string Model::GetTypeName()
    {
        return "Model";
    }

    void Model::Read(utilities::XMLDeserializer& deserializer)
    {
        int version = 0;
        deserializer.Deserialize("version", version);
        if (version == 1)
        {
            deserializer.Deserialize("layers", _layers);
        }
        else
        {
            throw std::runtime_error("unsupported version: " + std::to_string(version));
        }
    }

    void Model::Write(utilities::XMLSerializer& serializer) const
    {
        serializer.Serialize("version", _currentVersion);
        serializer.Serialize("layers", _layers);
    }
}<|MERGE_RESOLUTION|>--- conflicted
+++ resolved
@@ -89,8 +89,6 @@
         return *_layers[layerIndex - 1];
     }
 
-<<<<<<< HEAD
-=======
     CoordinateList Model::BuildCoordinateList(uint64_t layerIndex) const
     {
         if (layerIndex == 0)
@@ -104,7 +102,6 @@
         return CoordinateList(layerIndex, GetLayer(layerIndex).Size());
     }
 
->>>>>>> 962c1fb4
     void Model::Save(std::ostream& os) const
     {
         utilities::XMLSerializer serializer(os);
