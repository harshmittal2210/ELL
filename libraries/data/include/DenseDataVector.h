--- conflicted
+++ resolved
@@ -8,15 +8,9 @@
 
 #include "DataVector.h"
 
-<<<<<<< HEAD
-=======
 #ifndef DENSEDATAVECTOR_H
 #define DENSEDATAVECTOR_H
 
-// linear
-#include "IVector.h"
-
->>>>>>> 3cdf38c8
 // utilities
 #include "StlIndexValueIterator.h"
 
