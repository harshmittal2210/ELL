--- conflicted
+++ resolved
@@ -33,21 +33,13 @@
     int index = 0;
     while(it.IsValid())
     {
-<<<<<<< HEAD
         passed == passed && (it.Get() == vec[index]);
-=======
-        testing::ProcessTest("utilities::IteratorAdapter.Get", it.Get() == vec[index]);
->>>>>>> 76934485
         it.Next();
         index++;
     }
             
-<<<<<<< HEAD
-    testing::processTest("utilities::IteratorAdapter.Get", passed);
-    testing::processTest("utilities::IteratorAdapter length", index == vec.size());
-=======
+    testing::ProcessTest("utilities::IteratorAdapter.Get", passed);
     testing::ProcessTest("utilities::IteratorAdapter length", index == vec.size());
->>>>>>> 76934485
 }
 
 float twoPointFiveTimes(int x)
@@ -111,16 +103,12 @@
     int index = 0;
     while(transIt.IsValid())
     {
-<<<<<<< HEAD
         passed = passed && transIt.Get() == float(2.5*vec[index]);
-=======
-        testing::ProcessTest("utilities::TransformIterator.Get", transIt.Get() == float(2.5*vec[index]));
->>>>>>> 76934485
         transIt.Next();
         index++;
     }
 
-    testing::processTest("utilities::TransformIterator.Get", passed);
+    testing::ProcessTest("utilities::TransformIterator.Get", passed);
     auto elapsed = timer.Elapsed();
     std::cout << "Elapsed time: " << elapsed << " ms" << std::endl;
 }
@@ -138,15 +126,11 @@
     int index = 0;
     while(transIt.IsValid())
     {
-<<<<<<< HEAD
         passed = passed && transIt.Get() == float(2.5*vec[index]);
-=======
-        testing::ProcessTest("utilities::ParallelTransformIterator.Get", transIt.Get() == float(2.5*vec[index]));
->>>>>>> 76934485
         transIt.Next();
         index++;
     }
-    testing::processTest("utilities::ParallelTransformIterator.Get", passed);
+    testing::ProcessTest("utilities::ParallelTransformIterator.Get", passed);
     auto elapsed = timer.Elapsed();
     std::cout << "Elapsed time: " << elapsed << " ms" << std::endl;
 }
