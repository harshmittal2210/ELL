--- conflicted
+++ resolved
@@ -13,14 +13,13 @@
 endif()
 
 set (SRC src/BinaryClassificationEvaluator.cpp
-         src/CommandLineParser.cpp
-         src/JsonSerializer.cpp
-         src/files.cpp
-         src/randomEngines.cpp
-         ../amalgamated_jsoncpp/jsoncpp.cpp)
+                   src/CommandLineParser.cpp
+                   src/JsonSerializer.cpp
+                   src/files.cpp
+                   src/randomEngines.cpp
+                   ../amalgamated_jsoncpp/jsoncpp.cpp)
 
 set (INCLUDE include/BinaryClassificationEvaluator.h
-<<<<<<< HEAD
                        include/CommandLineParser.h
                        include/IIterator.h
                        include/JsonSerializer.h
@@ -28,27 +27,17 @@
                        include/Parser.h
                        include/TransformIterator.h
                        include/files.h
+             include/StringFormat.h
                        include/randomEngines.h)
-=======
-             include/CommandLineParser.h
-             include/files.h
-             include/JsonSerializer.h
-             include/Parser.h
-             include/StringFormat.h
-             include/randomEngines.h)
->>>>>>> bf9688af
 
 set (TCC tcc/BinaryClassificationEvaluator.tcc
                    tcc/CommandLineParser.tcc
                    tcc/JsonSerializer.tcc
                    tcc/ParallelTransformIterator.tcc
                    tcc/Parser.tcc
-<<<<<<< HEAD
                    tcc/TransformIterator.tcc)
-=======
                    tcc/StringFormat.tcc
                    tcc/VectorIterator.tcc)
->>>>>>> bf9688af
                    
 source_group("src" FILES ${SRC})
 source_group("include" FILES ${INCLUDE})
