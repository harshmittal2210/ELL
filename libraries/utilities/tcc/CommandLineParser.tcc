////////////////////////////////////////////////////////////////////////////////////////////////////
//
//  Project:  Embedded Machine Learning Library (EMLL)
//  File:     CommandLineParser.tcc (utilities)
//  Authors:  Chuck Jacobs
//
////////////////////////////////////////////////////////////////////////////////////////////////////

// utilities
#include "Exception.h"

// stl
#include <sstream>

namespace utilities
{
    // format of argv: Main.exe [options]
    // where options are of the form "-<std::string> <option>" where the <option> part is mandatory (defaulting to 'true')
    // options have two names, the short name is used with a single hyphen, and the long name with two
    // e.g., "-s true" and "--serial_mode true" can mean the same thing
    // options are queried by the long name
    // short name is optional
    // args are just strings at the end
    // example of valid commandlines:
    // myexe.exe file1.tsv
    // myexe.exe file1.tsv file2.tsv
    // myexe.exe -t 8 -x someString file1.tsv file2.tsv
    template <typename T, typename U>
    void CommandLineParser::AddOption(T& option, std::string name, std::string shortName, std::string description, const U& defaultValue)
    {
        auto callback = [&option, this](std::string optionVal)
        {
            bool didParse = ParseVal<T>(optionVal, option);
            return didParse;
        };

        OptionInfo info(name, shortName, description, ToString(defaultValue), callback);
        AddOption(info);
    }

    template <typename T>
    void CommandLineParser::AddOption(T& option, std::string name, std::string shortName, std::string description, std::initializer_list<std::pair<std::string, T>> enumValues, std::string defaultValue)
    {
		// transform initializer list into useful things that will stick around
		std::vector<std::string> valueNameStrings;
		std::vector<std::pair<std::string, T>> valueNamesTable;
		for (auto v : enumValues)
		{
			valueNameStrings.push_back(v.first);
			valueNamesTable.push_back(v);
		}

		auto callback = [&option, this, name, valueNamesTable](std::string optionVal)
		{
			std::string optionString;
			bool didParse = ParseVal<T>(optionVal, valueNamesTable, option, optionString);
			if (didParse)
			{
				_options[name].currentValueString = optionString;
				return true;
			}
			else
			{
<<<<<<< HEAD
				throw utilities::Exception(utilities::ExceptionErrorCodes::badStringFormat, "Could not parse value for option " + name);
=======
				throw utilities::InputException(utilities::InputExceptionErrors::badStringFormat, "Could not parse value for option " + name);
>>>>>>> a0b0f872
				return false;
			}
		};

		OptionInfo info(name, shortName, description, defaultValue, callback);
		info.enumValues = valueNameStrings;
		AddOption(info);
	}
    
    template <typename T>
    bool CommandLineParser::ParseVal(std::string str, T& result)
    {
        std::stringstream ss(str);
        ss >> result;
        return true;
    }

    template <typename T>
    bool CommandLineParser::ParseVal(std::string str, std::vector<std::pair<std::string, T>> valNames, T& result, std::string& resultString)
    {
        bool didFindOne = false;
        for (const auto& valNamePair : valNames)
        {
            if (valNamePair.first.find(str) == 0)
            {
                if (didFindOne)
                {
                    return false;
                }

                resultString = valNamePair.first;
                result = valNamePair.second;
                didFindOne = true;
            }
        }

        return didFindOne;
    }

    template <typename T>
    std::string CommandLineParser::ToString(const T& val)
    {
        std::stringstream ss;
        ss << val;
        return ss.str();
    }

    // bool specialization
    template <>
    inline bool CommandLineParser::ParseVal<bool>(std::string val, bool& result)
    {
        result = (val[0] == 't');
        return true;
    }

    template<>
    inline std::string CommandLineParser::ToString<bool>(const bool& val)
    {
        return val ? "true" : "false";
    }
}<|MERGE_RESOLUTION|>--- conflicted
+++ resolved
@@ -61,11 +61,7 @@
 			}
 			else
 			{
-<<<<<<< HEAD
-				throw utilities::Exception(utilities::ExceptionErrorCodes::badStringFormat, "Could not parse value for option " + name);
-=======
 				throw utilities::InputException(utilities::InputExceptionErrors::badStringFormat, "Could not parse value for option " + name);
->>>>>>> a0b0f872
 				return false;
 			}
 		};
