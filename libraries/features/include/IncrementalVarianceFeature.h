--- conflicted
+++ resolved
@@ -19,16 +19,12 @@
 
 namespace features
 {
-<<<<<<< HEAD
     /// <summary> 
     /// A feature that takes a vector input and returns its variance over some window of time. 
     /// This feature is computed incrementally, so it takes \f$O(1)\f$ time instead of \f$O(n)\f$ time.
     /// </summary>
-=======
-    /// <summary> A feature that takes a vector input and returns its variance over some window of time </summary>
     /// <remarks> Computes variance by keeping a running sum of x and x^2, and computes var = (sum(x^2) - (sum(x)^2 / N)) / N</remarks>
->>>>>>> 02ade957
-    class IncrementalVarianceFeature : public BufferedFeature
+   class IncrementalVarianceFeature : public BufferedFeature
     {
     public:
         /// <summary> Constructor </summary>
@@ -36,11 +32,7 @@
         /// <param name="windowSize"> The number of samples of history to use in computing the variance </param>
         IncrementalVarianceFeature(Feature* inputFeature, size_t windowSize);
 
-<<<<<<< HEAD
-        /// <summary> Creates a `IncrementalVarianceFeature` from a vector of strings </summary>
-=======
         /// <summary> Creates an `IncrementalVarianceFeature` from a vector of strings </summary>
->>>>>>> 02ade957
         ///
         /// <param name="params"> The strings describing the parameters </params> 
         /// <param name="previousFeatures"> The map of existing features available as inputs. </params> 
