////////////////////////////////////////////////////////////////////////////////////////////////////
//
//  Project:  Embedded Machine Learning Library (EMLL)
//  File:     main.cpp (common_test)
//  Authors:  Ofer Dekel, Chuck Jacobs
//
////////////////////////////////////////////////////////////////////////////////////////////////////

#include "LoadModelGraph_test.h"

// testing
#include "testing.h"

// utilities
#include "Exception.h"

// stl
#include <iostream>

/// Runs all tests
///
int main()
{
<<<<<<< HEAD
    return 0;
=======
    try
    {
        TestLoadSampleModels();
        TestLoadTreeModels();
        
        TestSaveModels("xml");
        // TestSaveModels("json");
    }
    catch(const utilities::Exception& exception)
    {
        std::cerr << "ERROR, got EMLL exception. Message: " << exception.GetMessage() << std::endl;
        throw;
    }
    catch(const std::exception& exception)
    {
        std::cerr << "ERROR, got std exception. Message: " << exception.what() << std::endl;
        throw;
    }
    catch(...)
    {
        std::cerr << "ERROR, got unknown exception." << std::endl;
        throw;
    }
>>>>>>> f595c0e8
}<|MERGE_RESOLUTION|>--- conflicted
+++ resolved
@@ -6,7 +6,7 @@
 //
 ////////////////////////////////////////////////////////////////////////////////////////////////////
 
-#include "LoadModelGraph_test.h"
+#include "LoadModel_test.h"
 
 // testing
 #include "testing.h"
@@ -21,9 +21,6 @@
 ///
 int main()
 {
-<<<<<<< HEAD
-    return 0;
-=======
     try
     {
         TestLoadSampleModels();
@@ -47,5 +44,4 @@
         std::cerr << "ERROR, got unknown exception." << std::endl;
         throw;
     }
->>>>>>> f595c0e8
 }