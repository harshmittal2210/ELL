#
# cmake file
#

set (library_name nodes)

set (include include/AccumulatorNode.h
             include/BinaryOperationNode.h
             include/BinaryPredicateNode.h
             include/ConstantNode.h
             include/DelayNode.h
             include/DemultiplexerNode.h
             include/DotProductNode.h
             include/DTWDistanceNode.h
             include/ExtremalValueNode.h
             include/ForestPredictorNode.h
             include/IRNode.h
             include/LinearPredictorNode.h
             include/L2NormNode.h
             include/MovingAverageNode.h
             include/MatrixMatrixMultiplyNode.h
             include/MatrixVectorMultiplyNode.h
             include/MatrixVectorProductNode.h
             include/MovingVarianceNode.h
             include/MultiplexerNode.h
             include/SingleElementThresholdNode.h
             include/SumNode.h
             include/TypeCastNode.h
             include/UnaryOperationNode.h
             include/ValueSelectorNode.h
<<<<<<< HEAD
             include/MatrixVectorProductNode.h
             include/SourceNode.h
             include/ProtoNNPredictorNode.h)
=======
             include/SourceNode.h)
>>>>>>> 66889a43

set (src src/ConstantNode.cpp
         src/IRNode.cpp
         src/LinearPredictorNode.cpp
<<<<<<< HEAD
         src/SingleElementThresholdNode.cpp
         src/ProtoNNPredictorNode.cpp)
=======
         src/MatrixMatrixMultiplyNode.cpp
         src/MatrixVectorMultiplyNode.cpp
         src/SingleElementThresholdNode.cpp)
>>>>>>> 66889a43

set (tcc tcc/AccumulatorNode.tcc
         tcc/BinaryOperationNode.tcc
         tcc/BinaryPredicateNode.tcc
         tcc/ConstantNode.tcc
         tcc/DelayNode.tcc
         tcc/DemultiplexerNode.tcc
         tcc/DotProductNode.tcc
         tcc/DTWDistanceNode.tcc
         tcc/ExtremalValueNode.tcc
         tcc/MultiplexerNode.tcc
         tcc/ForestPredictorNode.tcc
         tcc/L2NormNode.tcc
         tcc/MatrixVectorProductNode.tcc
         tcc/MovingAverageNode.tcc
         tcc/MovingVarianceNode.tcc
         tcc/SumNode.tcc
         tcc/TypeCastNode.tcc
         tcc/UnaryOperationNode.tcc
         tcc/ValueSelectorNode.tcc
         tcc/SourceNode.tcc)

source_group("include" FILES ${include})
source_group("src" FILES ${src})
source_group("tcc" FILES ${tcc})

add_library(${library_name} ${src} ${include} ${tcc})
target_include_directories(${library_name} PUBLIC include)
if(CMAKE_COMPILER_IS_GNUCXX)
  target_compile_options(${library_name} PRIVATE -fPIC)
endif()
target_link_libraries(${library_name} model predictors utilities)
if(BLAS_FOUND)
  target_compile_definitions(${library_name} PUBLIC USE_BLAS=1)
endif()

set_property(TARGET ${library_name} PROPERTY FOLDER "libraries")

#
# test project
#

set (test_name ${library_name}_test)

set (test_src test/src/main.cpp 
              test/src/Nodes_test.cpp)
set (test_include test/include/Nodes_test.h)

source_group("src" FILES ${test_src})
source_group("include" FILES ${test_include})

add_executable(${test_name} ${test_src} ${test_include} ${include})
target_include_directories(${test_name} PRIVATE test/include)
target_link_libraries(${test_name} nodes testing common model predictors utilities)
copy_shared_libraries(${test_name})

set_property(TARGET ${test_name} PROPERTY FOLDER "tests")

add_test(NAME ${test_name} COMMAND ${test_name})<|MERGE_RESOLUTION|>--- conflicted
+++ resolved
@@ -28,25 +28,16 @@
              include/TypeCastNode.h
              include/UnaryOperationNode.h
              include/ValueSelectorNode.h
-<<<<<<< HEAD
-             include/MatrixVectorProductNode.h
              include/SourceNode.h
              include/ProtoNNPredictorNode.h)
-=======
-             include/SourceNode.h)
->>>>>>> 66889a43
 
 set (src src/ConstantNode.cpp
          src/IRNode.cpp
          src/LinearPredictorNode.cpp
-<<<<<<< HEAD
+         src/MatrixMatrixMultiplyNode.cpp
+         src/MatrixVectorMultiplyNode.cpp
          src/SingleElementThresholdNode.cpp
          src/ProtoNNPredictorNode.cpp)
-=======
-         src/MatrixMatrixMultiplyNode.cpp
-         src/MatrixVectorMultiplyNode.cpp
-         src/SingleElementThresholdNode.cpp)
->>>>>>> 66889a43
 
 set (tcc tcc/AccumulatorNode.tcc
          tcc/BinaryOperationNode.tcc
