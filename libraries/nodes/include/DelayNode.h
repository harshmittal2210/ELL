--- conflicted
+++ resolved
@@ -26,11 +26,7 @@
 
 namespace nodes
 {
-<<<<<<< HEAD
-    /// <summary> A node that returns a delayed sample from its input stream. </summary>
-=======
-    /// <summary> A node that takes a signal and returns a delayed sample of the signal </summary>
->>>>>>> a42fd0d1
+    /// <summary> A node that returns a delayed sample of the input signal. </summary>
     template <typename ValueType>
     class DelayNode : public model::Node
     {
