--- conflicted
+++ resolved
@@ -79,14 +79,10 @@
         /// <param name="context"> The serialization context. </param>
         virtual void Deserialize(utilities::Deserializer& serializer, utilities::SerializationContext& context) override;
 
-<<<<<<< HEAD
         static utilities::ObjectDescription GetTypeDescription();
         virtual utilities::ObjectDescription GetDescription() const;
 
-        /// <summary> Makes a copy of this node in the graph being constructed by the transformer </summary>
-=======
         /// <summary> Makes a copy of this node in the model being constructed by the transformer </summary>
->>>>>>> 4781478d
         virtual void Copy(model::ModelTransformer& transformer) const override;
 
     protected:
