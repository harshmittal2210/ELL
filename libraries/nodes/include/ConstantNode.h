////////////////////////////////////////////////////////////////////////////////////////////////////
//
//  Project:  Embedded Machine Learning Library (EMLL)
//  File:     ConstantNode.h (nodes)
//  Authors:  Chuck Jacobs
//
////////////////////////////////////////////////////////////////////////////////////////////////////

#pragma once

#include "Node.h"
#include "OutputPort.h"
#include "ModelTransformer.h"

// utilities
#include "TypeName.h"

#include <vector>
#include <memory>

/// <summary> nodes namespace </summary>
namespace nodes
{
    /// <summary> A node that contains a constant value. Has no inputs. </summary>
    template <typename ValueType>
    class ConstantNode : public model::Node
    {
    public:
        /// @name Input and Output Ports
        /// @{
<<<<<<< HEAD
        static constexpr char* outputPortName = "output";
=======
        static constexpr const char* outputPortName = "output";
>>>>>>> bb24e47d
        const model::OutputPort<ValueType>& output = _output;
        /// @}

        /// <summary> Constructor for a scalar constant </summary>
        ///
        /// <param name="value"> The scalar value </param>
        ConstantNode(ValueType value);

        /// Constructor for a vector constant
        ///
        /// <param name="value"> The vector value </param>
        ConstantNode(const std::vector<ValueType>& values);

        /// <summary> Gets the name of this type (for serialization). </summary>
        ///
        /// <returns> The name of this type. </returns>
        static std::string GetTypeName() { return utilities::GetCompositeTypeName<ValueType>("ConstantNode"); }

        /// <summary> Gets the name of this type (for serialization). </summary>
        ///
        /// <returns> The name of this type. </returns>
        virtual std::string GetRuntimeTypeName() const override { return GetTypeName(); }

        /// <summary> Makes a copy of this node in the graph being constructed by the transformer </summary>
        virtual void Copy(model::ModelTransformer& transformer) const override;

        /// <summary> Gets the values contained in this node </summary>
        ///
        /// <returns> The values contained in this node </returns>
        const std::vector<ValueType>& GetValues() { return _values; }

    protected:
        virtual void Compute() const override;

    private:
        // Output
        model::OutputPort<ValueType> _output;

        // Constant value
        std::vector<ValueType> _values;
    };
}

#include "../tcc/ConstantNode.tcc"<|MERGE_RESOLUTION|>--- conflicted
+++ resolved
@@ -28,11 +28,7 @@
     public:
         /// @name Input and Output Ports
         /// @{
-<<<<<<< HEAD
-        static constexpr char* outputPortName = "output";
-=======
         static constexpr const char* outputPortName = "output";
->>>>>>> bb24e47d
         const model::OutputPort<ValueType>& output = _output;
         /// @}
 
