--- conflicted
+++ resolved
@@ -32,15 +32,9 @@
     public:
         /// @name Input and Output Ports
         /// @{
-<<<<<<< HEAD
-        static constexpr char* input1PortName = "input1";
-        static constexpr char* input2PortName = "input2";
-        static constexpr char* outputPortName = "output";
-=======
         static constexpr const char* input1PortName = "input1";
         static constexpr const char* input2PortName = "input2";
         static constexpr const char* outputPortName = "output";
->>>>>>> bb24e47d
         const model::OutputPort<ValueType>& output = _output;
         /// @}
 
