--- conflicted
+++ resolved
@@ -46,12 +46,6 @@
         /// <summary> Makes a copy of this node in the graph being constructed by the transformer </summary>
         virtual void Copy(model::ModelTransformer& transformer) const override;
 
-<<<<<<< HEAD
-		/// <summary>Get the predictor</summary>
-		const predictors::LinearPredictor& GetPredictor() const { return _predictor;}
-    
-	protected:
-=======
         /// <summary> Refines this node in the graph being constructed by the transformer </summary>
         virtual void Refine(model::ModelTransformer& transformer) const override;
 
@@ -59,7 +53,10 @@
         static constexpr char* outputPortName = "output";
 
     protected:
->>>>>>> cf2f7c0b
+		/// <summary>Get the predictor</summary>
+		const predictors::LinearPredictor& GetPredictor() const { return _predictor;}
+    
+	protected:
         virtual void Compute() const override;
 
     private:
