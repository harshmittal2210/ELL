////////////////////////////////////////////////////////////////////////////////////////////////////
//
//  Project:  Embedded Machine Learning Library (EMLL)
//  File:     LinearPredictorNode.h (features)
//  Authors:  Chuck Jacobs
//
////////////////////////////////////////////////////////////////////////////////////////////////////

#pragma once

#include "Node.h"
#include "ModelGraph.h"
#include "ModelTransformer.h"

// predictors
#include "LinearPredictor.h"

// stl
#include <string>

namespace nodes
{
    /// <summary> A node that represents a linear predictor. </summary>
    class LinearPredictorNode : public model::Node
    {
    public:
        /// @name Input and Output Ports
        /// @{
<<<<<<< HEAD
        static constexpr char* inputPortName = "input";
        static constexpr char* outputPortName = "prediction";
        static constexpr char* weightedElementsPortName = "weightedElements";
=======
        static constexpr const char* inputPortName = "input";
        static constexpr const char* outputPortName = "prediction";
        static constexpr const char* weightedElementsPortName = "weightedElements";
>>>>>>> bb24e47d
        const model::OutputPort<double>& prediction = _prediction;
        const model::OutputPort<double>& weightedElements = _weightedElements;
        /// @}

        /// <summary> Constructor </summary>
        ///
        /// <param name="input"> The signal to predict from </param>
        /// <param name="predictor"> The linear predictor to use when making the prediction. </param>
        LinearPredictorNode(const model::OutputPortElements<double>& input, const predictors::LinearPredictor& predictor);

        /// <summary> Gets the name of this type (for serialization). </summary>
        ///
        /// <returns> The name of this type. </returns>
        static std::string GetTypeName() { return "LinearPredictorNode"; }

        /// <summary> Gets the name of this type (for serialization). </summary>
        ///
        /// <returns> The name of this type. </returns>
        virtual std::string GetRuntimeTypeName() const override { return GetTypeName(); }

        /// <summary> Makes a copy of this node in the graph being constructed by the transformer </summary>
        virtual void Copy(model::ModelTransformer& transformer) const override;

        /// <summary> Refines this node in the graph being constructed by the transformer </summary>
        virtual void Refine(model::ModelTransformer& transformer) const override;

    protected:
        virtual void Compute() const override;

    private:
        // Inputs
        model::InputPort<double> _input;

        // Output
        model::OutputPort<double> _prediction;
        model::OutputPort<double> _weightedElements;

        // Linear predictor
        predictors::LinearPredictor _predictor;
    };

    /// <summary> A struct that represents the outputs of a linear predictor sub-model. </summary>
    struct LinearPredictorSubModelOutputs
    {
        const model::OutputPort<double>& prediction;
        const model::OutputPort<double>& weightedElements;
    };

    /// <summary> Builds a part of the model that represents a refined linear predictor. </summary>
    ///
    /// <param name="model"> [in,out] The model being modified. </param>
    /// <param name="outputPortElements"> The output port elements from which the linear predictor takes its inputs. </param>
    /// <param name="predictor"> The linear predictor. </param>
    ///
    /// <returns> The LinearPredictorSubModelOutputs. </returns>
    LinearPredictorSubModelOutputs BuildSubModel(const predictors::LinearPredictor& predictor, model::Model& model, const model::OutputPortElements<double>& outputPortElements);
}<|MERGE_RESOLUTION|>--- conflicted
+++ resolved
@@ -26,15 +26,9 @@
     public:
         /// @name Input and Output Ports
         /// @{
-<<<<<<< HEAD
-        static constexpr char* inputPortName = "input";
-        static constexpr char* outputPortName = "prediction";
-        static constexpr char* weightedElementsPortName = "weightedElements";
-=======
         static constexpr const char* inputPortName = "input";
         static constexpr const char* outputPortName = "prediction";
         static constexpr const char* weightedElementsPortName = "weightedElements";
->>>>>>> bb24e47d
         const model::OutputPort<double>& prediction = _prediction;
         const model::OutputPort<double>& weightedElements = _weightedElements;
         /// @}
