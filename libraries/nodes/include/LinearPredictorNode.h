////////////////////////////////////////////////////////////////////////////////////////////////////
//
//  Project:  Embedded Machine Learning Library (EMLL)
//  File:     LinearPredictorNode.h (nodes)
//  Authors:  Chuck Jacobs
//
////////////////////////////////////////////////////////////////////////////////////////////////////

#pragma once

// model
#include "Node.h"
#include "Model.h"
#include "ModelTransformer.h"

// predictors
#include "LinearPredictor.h"

// stl
#include <string>

namespace nodes
{
    /// <summary> A node that represents a linear predictor. </summary>
    class LinearPredictorNode : public model::Node
    {
    public:
        /// @name Input and Output Ports
        /// @{
        static constexpr const char* inputPortName = "input";
<<<<<<< HEAD
        static constexpr const char* outputPortName = "prediction";
        static constexpr const char* weightedElementsPortName = "weightedElements";
        const model::OutputPort<double>& prediction = _prediction;
        const model::OutputPort<double>& weightedElements = _weightedElements;
        /// @}

=======
        static constexpr const char* outputPortName = "output";
        static constexpr const char* weightedElementsPortName = "weightedElements";
        const model::OutputPort<double>& output = _output;
        const model::OutputPort<double>& weightedElements = _weightedElements;
        /// @}

        /// <summary> Default Constructor </summary>
        LinearPredictorNode();

>>>>>>> db1b26c1
        /// <summary> Constructor </summary>
        ///
        /// <param name="input"> The signal to predict from </param>
        /// <param name="predictor"> The linear predictor to use when making the prediction. </param>
        LinearPredictorNode(const model::PortElements<double>& input, const predictors::LinearPredictor& predictor);

        /// <summary> Gets the name of this type (for serialization). </summary>
        ///
        /// <returns> The name of this type. </returns>
        static std::string GetTypeName() { return "LinearPredictorNode"; }

        /// <summary> Gets the name of this type (for serialization). </summary>
        ///
        /// <returns> The name of this type. </returns>
        virtual std::string GetRuntimeTypeName() const override { return GetTypeName(); }

<<<<<<< HEAD
        /// <summary> Makes a copy of this node in the graph being constructed by the transformer </summary>
        virtual void Copy(model::ModelTransformer& transformer) const override;
=======
        /// <summary> Writes to a Serializer. </summary>
        ///
        /// <param name="serializer"> The serializer. </param>
        virtual void Serialize(utilities::Serializer& serializer) const override;

        /// <summary> Reads from a Deserializer. </summary>
        ///
        /// <param name="deserializer"> The deserializer. </param>
        /// <param name="context"> The serialization context. </param>
        virtual void Deserialize(utilities::Deserializer& serializer, utilities::SerializationContext& context) override;
>>>>>>> db1b26c1

        /// <summary> Makes a copy of this node in the model being constructed by the transformer </summary>
        virtual void Copy(model::ModelTransformer& transformer) const override;

<<<<<<< HEAD
=======
        /// <summary> Refines this node in the model being constructed by the transformer </summary>
        virtual bool Refine(model::ModelTransformer& transformer) const override;

>>>>>>> db1b26c1
    protected:
		/// <summary>Get the predictor</summary>
		const predictors::LinearPredictor& GetPredictor() const { return _predictor;}
    
	protected:
        virtual void Compute() const override;

    private:
        // Inputs
        model::InputPort<double> _input;

        // Output
<<<<<<< HEAD
        model::OutputPort<double> _prediction;
=======
        model::OutputPort<double> _output;
>>>>>>> db1b26c1
        model::OutputPort<double> _weightedElements;

        // Linear predictor
        predictors::LinearPredictor _predictor;
    };

<<<<<<< HEAD
    /// <summary> A struct that represents the outputs of a linear predictor sub-model. </summary>
    struct LinearPredictorSubModelOutputs
    {
        const model::OutputPort<double>& prediction;
        const model::OutputPort<double>& weightedElements;
    };

    /// <summary> Builds a part of the model that represents a refined linear predictor. </summary>
=======
    /// <summary> Adds a linear predictor node to a model transformer. </summary>
>>>>>>> db1b26c1
    ///
    /// <param name="input"> The input to the predictor. </param>
    /// <param name="predictor"> The linear predictor. </param>
    /// <param name="transformer"> [in,out] The model transformer. </param>
    ///
<<<<<<< HEAD
    /// <returns> The LinearPredictorSubModelOutputs. </returns>
    LinearPredictorSubModelOutputs BuildSubModel(const predictors::LinearPredictor& predictor, model::Model& model, const model::OutputPortElements<double>& outputPortElements);
=======
    /// <returns> The node added to the model. </returns>
    LinearPredictorNode* AddNodeToModelTransformer(const model::PortElements<double>& input, const predictors::LinearPredictor& predictor, model::ModelTransformer& transformer);
>>>>>>> db1b26c1
}<|MERGE_RESOLUTION|>--- conflicted
+++ resolved
@@ -28,14 +28,6 @@
         /// @name Input and Output Ports
         /// @{
         static constexpr const char* inputPortName = "input";
-<<<<<<< HEAD
-        static constexpr const char* outputPortName = "prediction";
-        static constexpr const char* weightedElementsPortName = "weightedElements";
-        const model::OutputPort<double>& prediction = _prediction;
-        const model::OutputPort<double>& weightedElements = _weightedElements;
-        /// @}
-
-=======
         static constexpr const char* outputPortName = "output";
         static constexpr const char* weightedElementsPortName = "weightedElements";
         const model::OutputPort<double>& output = _output;
@@ -45,7 +37,6 @@
         /// <summary> Default Constructor </summary>
         LinearPredictorNode();
 
->>>>>>> db1b26c1
         /// <summary> Constructor </summary>
         ///
         /// <param name="input"> The signal to predict from </param>
@@ -62,10 +53,6 @@
         /// <returns> The name of this type. </returns>
         virtual std::string GetRuntimeTypeName() const override { return GetTypeName(); }
 
-<<<<<<< HEAD
-        /// <summary> Makes a copy of this node in the graph being constructed by the transformer </summary>
-        virtual void Copy(model::ModelTransformer& transformer) const override;
-=======
         /// <summary> Writes to a Serializer. </summary>
         ///
         /// <param name="serializer"> The serializer. </param>
@@ -76,22 +63,14 @@
         /// <param name="deserializer"> The deserializer. </param>
         /// <param name="context"> The serialization context. </param>
         virtual void Deserialize(utilities::Deserializer& serializer, utilities::SerializationContext& context) override;
->>>>>>> db1b26c1
 
         /// <summary> Makes a copy of this node in the model being constructed by the transformer </summary>
         virtual void Copy(model::ModelTransformer& transformer) const override;
 
-<<<<<<< HEAD
-=======
         /// <summary> Refines this node in the model being constructed by the transformer </summary>
         virtual bool Refine(model::ModelTransformer& transformer) const override;
 
->>>>>>> db1b26c1
     protected:
-		/// <summary>Get the predictor</summary>
-		const predictors::LinearPredictor& GetPredictor() const { return _predictor;}
-    
-	protected:
         virtual void Compute() const override;
 
     private:
@@ -99,39 +78,19 @@
         model::InputPort<double> _input;
 
         // Output
-<<<<<<< HEAD
-        model::OutputPort<double> _prediction;
-=======
         model::OutputPort<double> _output;
->>>>>>> db1b26c1
         model::OutputPort<double> _weightedElements;
 
         // Linear predictor
         predictors::LinearPredictor _predictor;
     };
 
-<<<<<<< HEAD
-    /// <summary> A struct that represents the outputs of a linear predictor sub-model. </summary>
-    struct LinearPredictorSubModelOutputs
-    {
-        const model::OutputPort<double>& prediction;
-        const model::OutputPort<double>& weightedElements;
-    };
-
-    /// <summary> Builds a part of the model that represents a refined linear predictor. </summary>
-=======
     /// <summary> Adds a linear predictor node to a model transformer. </summary>
->>>>>>> db1b26c1
     ///
     /// <param name="input"> The input to the predictor. </param>
     /// <param name="predictor"> The linear predictor. </param>
     /// <param name="transformer"> [in,out] The model transformer. </param>
     ///
-<<<<<<< HEAD
-    /// <returns> The LinearPredictorSubModelOutputs. </returns>
-    LinearPredictorSubModelOutputs BuildSubModel(const predictors::LinearPredictor& predictor, model::Model& model, const model::OutputPortElements<double>& outputPortElements);
-=======
     /// <returns> The node added to the model. </returns>
     LinearPredictorNode* AddNodeToModelTransformer(const model::PortElements<double>& input, const predictors::LinearPredictor& predictor, model::ModelTransformer& transformer);
->>>>>>> db1b26c1
 }