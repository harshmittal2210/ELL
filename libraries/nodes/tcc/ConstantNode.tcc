////////////////////////////////////////////////////////////////////////////////////////////////////
//
//  Project:  Embedded Machine Learning Library (EMLL)
//  File:     ConstantNode.tcc (nodes)
//  Authors:  Chuck Jacobs
//
////////////////////////////////////////////////////////////////////////////////////////////////////

/// <summary> nodes namespace </summary>
namespace nodes
{
    // Constructor for a scalar constant

    // superclass (Node) constructor takes two array arguments: inputs and outputs. These are pointers to our local InputPort and OutputPort storage.
    template <typename ValueType>
<<<<<<< HEAD
    ConstantNode<ValueType>::ConstantNode(ValueType value) : Node({}, { &_output }), _output(this, outputPortName, 1), _values({ value }) {};

    template <typename ValueType>
    ConstantNode<ValueType>::ConstantNode() : Node({}, { &_output }), _output(this, outputPortName, 1) {};
=======
    ConstantNode<ValueType>::ConstantNode(ValueType value) : Node({}, { &_output }), _output(this, outputPortName, 1), _values({ value })
    {};
>>>>>>> f2c857e9

    // Constructor for a vector constant
    template <typename ValueType>
    ConstantNode<ValueType>::ConstantNode(const std::vector<ValueType>& values) : Node({}, { &_output }), _output(this, outputPortName, values.size()), _values(values){};

    template <typename ValueType>
    void ConstantNode<ValueType>::Compute() const
    {
        _output.SetOutput(_values);
    }

    template <typename ValueType>
    void ConstantNode<ValueType>::Copy(model::ModelTransformer& transformer) const
    {
        auto newNode = transformer.AddNode<ConstantNode<ValueType>>(_values);
         transformer.MapOutputPort(output, newNode->output);
    }

    template <typename ValueType>
    void ConstantNode<ValueType>::Serialize(utilities::Serializer& serializer) const
    {
        Node::Serialize(serializer);
        serializer.Serialize("values", _values);
    }

    template <typename ValueType>
    void ConstantNode<ValueType>::Deserialize(utilities::Deserializer& serializer, utilities::SerializationContext& context)
    {
        Node::Deserialize(serializer, context);
        serializer.Deserialize("values", _values, context);
    }
}<|MERGE_RESOLUTION|>--- conflicted
+++ resolved
@@ -9,19 +9,16 @@
 /// <summary> nodes namespace </summary>
 namespace nodes
 {
-    // Constructor for a scalar constant
+    // superclass (Node) constructor takes two array arguments: inputs and outputs. These are pointers to our local InputPort and OutputPort storage.
 
-    // superclass (Node) constructor takes two array arguments: inputs and outputs. These are pointers to our local InputPort and OutputPort storage.
-    template <typename ValueType>
-<<<<<<< HEAD
-    ConstantNode<ValueType>::ConstantNode(ValueType value) : Node({}, { &_output }), _output(this, outputPortName, 1), _values({ value }) {};
-
+    // Default constructor
     template <typename ValueType>
     ConstantNode<ValueType>::ConstantNode() : Node({}, { &_output }), _output(this, outputPortName, 1) {};
-=======
+
+    // Constructor for a scalar constant
+    template <typename ValueType>
     ConstantNode<ValueType>::ConstantNode(ValueType value) : Node({}, { &_output }), _output(this, outputPortName, 1), _values({ value })
     {};
->>>>>>> f2c857e9
 
     // Constructor for a vector constant
     template <typename ValueType>
