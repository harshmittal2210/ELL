--- conflicted
+++ resolved
@@ -19,11 +19,7 @@
 namespace predictors
 {
     /// <summary> A predictor that ignores its input and outputs a constant number. This class is used to define decision trees. </summary>
-<<<<<<< HEAD
-    class ConstantPredictor : public utilities::IDescribable
-=======
-    class ConstantPredictor : public IPredictor<double>, public utilities::ISerializable
->>>>>>> fa8ce002
+    class ConstantPredictor : public IPredictor<double>, public utilities::IDescribable
     {
     public:
         ConstantPredictor() = default;
