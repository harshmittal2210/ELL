////////////////////////////////////////////////////////////////////////////////////////////////////
//
//  Project:  Embedded Machine Learning Library (EMLL)
//  File:     LinearPredictor.h (predictors)
//  Authors:  Ofer Dekel
//
////////////////////////////////////////////////////////////////////////////////////////////////////

#pragma once

<<<<<<< HEAD
#include "IPredictor.h"

// layers
#include "Model.h"
#include "Coordinate.h"

=======
>>>>>>> 4781478d
// linear
#include "DoubleVector.h"

// datasets
#include "IDataVector.h"

// utilities
#include "ISerializable.h"
#include "Serializer.h"

// stl
#include <cstdint>
#include <memory>

namespace predictors
{
    /// <summary> A linear binary predictor. </summary>
    class LinearPredictor : public IPredictor<double>, public utilities::ISerializable
    {
    public:
        /// <summary> Default Constructor. </summary>
        LinearPredictor();

        /// <summary> Constructs an instance of Linear. </summary>
        ///
        /// <param name="dim"> The dimension. </param>
        LinearPredictor(uint64_t dim);

        /// <summary> Returns the underlying DoubleVector. </summary>
        ///
        /// <returns> The underlying vector. </returns>
        linear::DoubleVector& GetWeights() { return _w; }

        /// <summary> Returns the underlying DoubleVector. </summary>
        ///
        /// <returns> The underlying vector. </returns>
        const linear::DoubleVector& GetWeights() const { return _w; }

        /// <summary> Returns the underlying bias. </summary>
        ///
        /// <returns> The bias. </returns>
        double& GetBias() { return _b; }

        /// <summary> Returns the underlying bias. </summary>
        ///
        /// <returns> The bias. </returns>
        double GetBias() const { return _b; }

        /// <summary> Gets the dimension of the linear predictor. </summary>
        ///
        /// <returns> The dimension. </returns>
        uint64_t GetDimension() const { return _w.Size(); }

        /// <summary> Returns the output of the predictor for a given example. </summary>
        ///
        /// <param name="example"> The data vector. </param>
        ///
        /// <returns> The prediction. </returns>
        double Predict(const dataset::IDataVector& dataVector) const;

        /// <summary> Returns a vector of dataVector elements weighted by the predictor weights. </summary>
        ///
        /// <param name="example"> The data vector. </param>
        ///
        /// <returns> The weighted elements vector. </returns>
        std::vector<double> GetWeightedElements(const dataset::IDataVector& dataVector) const;

        /// <summary> Scales the linear predictor by a scalar </summary>
        ///
        /// <param name="scalar"> The scalar. </param>
        void Scale(double scalar);

        /// <summary> Resets the linear predictor to the zero vector with zero bias. </summary>
        void Reset();

        /// <summary> Gets the name of this type (for serialization). </summary>
        ///
        /// <returns> The name of this type. </returns>
        static std::string GetTypeName() { return "LinearPredictor"; }

        /// <summary> Gets the name of this type (for serialization). </summary>
        ///
        /// <returns> The name of this type. </returns>
        virtual std::string GetRuntimeTypeName() const override { return GetTypeName(); }

        /// <summary> Writes to a Serializer. </summary>
        ///
        /// <param name="serializer"> The serializer. </param>
        virtual void Serialize(utilities::Serializer& serializer) const override;

        /// <summary> Reads from a Deserializer. </summary>
        ///
        /// <param name="deserializer"> The deserializer. </param>
        /// <param name="context"> The serialization context. </param>
        virtual void Deserialize(utilities::Deserializer& serializer, utilities::SerializationContext& context) override;

    private:
        linear::DoubleVector _w;
        double _b;
    };
}<|MERGE_RESOLUTION|>--- conflicted
+++ resolved
@@ -8,15 +8,8 @@
 
 #pragma once
 
-<<<<<<< HEAD
 #include "IPredictor.h"
 
-// layers
-#include "Model.h"
-#include "Coordinate.h"
-
-=======
->>>>>>> 4781478d
 // linear
 #include "DoubleVector.h"
 
