////////////////////////////////////////////////////////////////////////////////////////////////////
//
//  Project:  Embedded Machine Learning Library (EMLL)
//  File:     OutputPortElements.cpp (model)
//  Authors:  Chuck Jacobs
//
////////////////////////////////////////////////////////////////////////////////////////////////////

#include "OutputPortElements.h"
#include "Node.h"
#include "ModelGraph.h"

#include <cassert>

// utilities
#include "Exception.h"

namespace model
{
    //
    // OutputPortElement
    //
    OutputPortElement::OutputPortElement(const OutputPortBase& port, size_t index) : _referencedPort(&port), _index(index) {}

    //
    // OutputPortRange
    //
    OutputPortRange::OutputPortRange(const OutputPortBase& port) : _referencedPort(&port), _startIndex(0), _numValues(port.Size()), _isFixedSize(false) {}

    OutputPortRange::OutputPortRange(const OutputPortBase& port, size_t index) : _referencedPort(&port), _startIndex(index), _numValues(1), _isFixedSize(true) {}

    OutputPortRange::OutputPortRange(const OutputPortBase& port, size_t startIndex, size_t numValues) : _referencedPort(&port), _startIndex(startIndex), _numValues(numValues), _isFixedSize(true) {}

    size_t OutputPortRange::Size() const
    {
        if (_isFixedSize)
        {
            return _numValues;
        }
        else
        {
            return _referencedPort->Size();
        }
    }

    size_t OutputPortRange::GetStartIndex() const { return _startIndex; }

    bool OutputPortRange::IsFullPortRange() const
    {
        return GetStartIndex() == 0 && Size() == ReferencedPort()->Size();
    }

    void OutputPortRange::Serialize(utilities::Serializer& serializer) const
    {
        serializer.Serialize("startIndex", _startIndex);
        serializer.Serialize("numValues", _numValues);
        serializer.Serialize("isFixedSize", _isFixedSize);
        serializer.Serialize("referencedNodeId", _referencedPort->GetNode()->GetId());
        serializer.Serialize("referencedPortName", _referencedPort->GetName());
    }

    void OutputPortRange::Deserialize(utilities::Deserializer& serializer, utilities::SerializationContext& context)
    {
        model::ModelSerializationContext& newContext = dynamic_cast<model::ModelSerializationContext&>(context);
        serializer.Deserialize("startIndex", _startIndex, newContext);
        serializer.Deserialize("numValues", _numValues, newContext);
        serializer.Deserialize("isFixedSize", _isFixedSize, newContext);
        Node::NodeId newId;
        serializer.Deserialize("referencedNodeId", newId, newContext);
        std::string portName;
        serializer.Deserialize("referencedPortName", portName, newContext);
        
        Node* newNode = newContext.GetNodeFromId(newId);

        auto ports = newNode->GetOutputPorts();
        OutputPortBase* newPort = nullptr;
        for(auto port: ports)
        {
            if(port->GetName() == portName)
            {
                newPort = port;
                break;
            }
        }
        assert(_referencedPort != newPort);
        _referencedPort = newPort;
        if(newPort == nullptr)
        {
            throw utilities::InputException(utilities::InputExceptionErrors::nullReference, "Couldn't deserialize model::OutputPortRange port");
        }
    }

    //
    // OutputPortElementsUntyped
    //
    OutputPortElementsUntyped::OutputPortElementsUntyped(const OutputPortBase& port)
    {
        _ranges.emplace_back(port);
        ComputeSize();
    }

    OutputPortElementsUntyped::OutputPortElementsUntyped(const OutputPortBase& port, size_t startIndex)
    {
        _ranges.emplace_back(port, startIndex);
        ComputeSize();
    }

    OutputPortElementsUntyped::OutputPortElementsUntyped(const OutputPortBase& port, size_t startIndex, size_t numValues)
    {
        _ranges.emplace_back(port, startIndex, numValues);
        ComputeSize();
    }

    OutputPortElementsUntyped::OutputPortElementsUntyped(const OutputPortRange& range)
    {
        _ranges.push_back(range);
        ComputeSize();
    }

    OutputPortElementsUntyped::OutputPortElementsUntyped(const std::vector<OutputPortRange>& ranges)
    {
        _ranges.insert(_ranges.end(), ranges.begin(), ranges.end());
        ComputeSize();
    }
    
    void OutputPortElementsUntyped::AddRange(const OutputPortRange& range)
    {
        _ranges.push_back(range);
        _size += range.Size();
<<<<<<< HEAD
=======
    }

    OutputPortRange OutputPortElementsUntyped::GetElement(size_t index) const
    {
        size_t sumRangeSizesSoFar = 0;
        for (const auto& range : _ranges)
        {
            if (index < sumRangeSizesSoFar + range.Size())
            {
                return OutputPortRange(*range.ReferencedPort(), range.GetStartIndex() + index - sumRangeSizesSoFar, 1);
            }
            sumRangeSizesSoFar += range.Size();
        }
        throw utilities::InputException(utilities::InputExceptionErrors::indexOutOfRange, "index exceeds OutputPortElements range");
>>>>>>> f2c857e9
    }

    void OutputPortElementsUntyped::ComputeSize()
    {
        _size = 0;
        for (const auto& range : _ranges)
        {
            _size += range.Size();
        }
    }

    void OutputPortElementsUntyped::Serialize(utilities::Serializer& serializer) const
    {
        serializer.Serialize("ranges", _ranges);
    }

    void OutputPortElementsUntyped::Deserialize(utilities::Deserializer& serializer, utilities::SerializationContext& context)
    {
        model::ModelSerializationContext& newContext = dynamic_cast<model::ModelSerializationContext&>(context);
        std::vector<OutputPortRange> ranges;
        serializer.Deserialize("ranges", ranges, newContext);
        _ranges = ranges;
        ComputeSize();
    }
}<|MERGE_RESOLUTION|>--- conflicted
+++ resolved
@@ -127,8 +127,6 @@
     {
         _ranges.push_back(range);
         _size += range.Size();
-<<<<<<< HEAD
-=======
     }
 
     OutputPortRange OutputPortElementsUntyped::GetElement(size_t index) const
@@ -143,7 +141,6 @@
             sumRangeSizesSoFar += range.Size();
         }
         throw utilities::InputException(utilities::InputExceptionErrors::indexOutOfRange, "index exceeds OutputPortElements range");
->>>>>>> f2c857e9
     }
 
     void OutputPortElementsUntyped::ComputeSize()
