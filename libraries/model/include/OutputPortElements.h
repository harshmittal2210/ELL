////////////////////////////////////////////////////////////////////////////////////////////////////
//
//  Project:  Embedded Machine Learning Library (EMLL)
//  File:     OutputPortElements.h (model)
//  Authors:  Chuck Jacobs
//
////////////////////////////////////////////////////////////////////////////////////////////////////

#pragma once

#include "Port.h"
#include "OutputPort.h"

// utilities
<<<<<<< HEAD
#include "Exception.h"
=======
#include "ISerializable.h"
>>>>>>> 627f7594

// stl
#include <vector>
#include <cassert>
#include <algorithm>

/// <summary> model namespace </summary>
namespace model
{
    class Node;

    /// <summary> Represents a contiguous set of values from an output port </summary>
    class OutputPortRange : public utilities::ISerializable
    {
    public:
        OutputPortRange() = default;

        /// <summary> Creates an OutputPortRange representing all the values from a given port </summary>
        ///
        /// <param name="port"> The port to take values from </param>
        OutputPortRange(const OutputPortBase& port);

        /// <summary> Creates an OutputPortRange representing a single value from a given port </summary>
        ///
        /// <param name="port"> The port to take a value from </param>
        /// <param name="index"> The index of the value </param>
        OutputPortRange(const OutputPortBase& port, size_t index);

        /// <summary> Creates an OutputPortRange representing a range of values from a given port </summary>
        ///
        /// <param name="port"> The port to take a value from </param>
        /// <param name="startIndex"> The index of the first value to take </param>
        /// <param name="numValues"> The number of values to take </param>
        OutputPortRange(const OutputPortBase& port, size_t startIndex, size_t numValues);

        /// <summary> Returns the type of the values referenced </summary>
        ///
        /// <returns> The type of the values referenced </returns>
        Port::PortType GetType() const { return _referencedPort->GetType(); }

        /// <summary> The dimensionality of the output </summary>
        ///
        /// <returns> The dimensionality of the output </returns>
        size_t Size() const;

        /// <summary> The index of the first element this range refers to </summary>
        ///
        /// <returns> The index of the first element this range refers to </returns>
        size_t GetStartIndex() const;

        /// <summary> The port this range refers to </summary>
        ///
        /// <returns> The port this range refers to </returns>
        const OutputPortBase* ReferencedPort() const { return _referencedPort; }

        /// <summary> Indicates if this range consists of the entire port's output </summary>
        ///
        /// <returns> true if this range spans the port's entire range </returns>
        bool IsFullPortRange() const;

        /// <summary> Gets the name of this type (for serialization). </summary>
        ///
        /// <returns> The name of this type. </returns>
        static std::string GetTypeName() { return "OutputPortRange"; }

        /// <summary> Gets the name of this type (for serialization). </summary>
        ///
        /// <returns> The name of this type. </returns>
        virtual std::string GetRuntimeTypeName() const override { return GetTypeName(); }

        /// <summary> Writes to a Serializer. </summary>
        ///
        /// <param name="serializer"> The serializer. </param>
        virtual void Serialize(utilities::Serializer& serializer) const override;

        /// <summary> Reads from a Deserializer. </summary>
        ///
        /// <param name="deserializer"> The deserializer. </param>
        /// <param name="context"> The serialization context. </param>
        virtual void Deserialize(utilities::Deserializer& serializer, utilities::SerializationContext& context) override;

    private:
        const OutputPortBase* _referencedPort = nullptr;
        size_t _startIndex = 0;
        size_t _numValues = 0;
        bool _isFixedSize = true;
    };

    /// <summary> Represents a set of values from one or more output ports </summary>
    class OutputPortElementsUntyped : public utilities::ISerializable
    {
    public:
        /// <summary> Creates an OutputPortElementsUntyped representing all the values from a given port </summary>
        ///
        /// <param name="port"> The port to take values from </param>
        OutputPortElementsUntyped(const OutputPortBase& port);

        /// <summary> Creates an OutputPortElementsUntyped representing a single value from a given port </summary>
        ///
        /// <param name="port"> The port to take a value from </param>
        /// <param name="index"> The index of the value </param>
        OutputPortElementsUntyped(const OutputPortBase& port, size_t startIndex);

        /// <summary> Creates an OutputPortElementsUntyped representing a range of values from a given port </summary>
        ///
        /// <param name="port"> The port to take a value from </param>
        /// <param name="startIndex"> The index of the first value to take </param>
        /// <param name="numValues"> The number of values to take </param>
        OutputPortElementsUntyped(const OutputPortBase& port, size_t startIndex, size_t numValues);

        /// <summary> Creates an OutputPortElementsUntyped from an OutputPortRange </summary>
        ///
        /// <param name="range"> The range to get values from </param>
        OutputPortElementsUntyped(const OutputPortRange& range);

        /// <summary> Creates an OutputPortElementsUntyped from a set of OutputPortRange </summary>
        ///
        /// <param name="range"> The ranges to get values from </param>
        OutputPortElementsUntyped(const std::vector<OutputPortRange>& ranges);

        /// <summary> The dimensionality of the output </summary>
        ///
        /// <returns> The dimensionality of the output </returns>
        size_t Size() const { return _size; }

        /// <summary> The number of ranges in this list </summary>
        ///
        /// <returns> The number of ranges in this list </returns>
        size_t NumRanges() const { return _ranges.size(); }

        /// <summary> An STL-type iterator pointing to the beginning of the list of ranges </summary>
        std::vector<OutputPortRange>::const_iterator begin() const { return _ranges.cbegin(); }

        /// <summary> An STL-type iterator pointing to the end of the list of ranges </summary>
        std::vector<OutputPortRange>::const_iterator end() const { return _ranges.cend(); }

        /// <summary> Adds a range of values to this list </summary>
        ///
        /// <param name="range"> The range of values to add to this list </param>
        void AddRange(const OutputPortRange& range);

        /// <summary> Gets an element in the elements. </summary>
        ///
        /// <param name="index"> Zero-based index of the element. </param>
        ///
        /// <returns> The specified element. </returns>
        OutputPortRange GetElement(size_t index) const;

        /// <summary> Gets the name of this type (for serialization). </summary>
        ///
        /// <returns> The name of this type. </returns>
        static std::string GetTypeName() { return "OutputPortElementsUntyped"; }

        /// <summary> Gets the name of this type (for serialization). </summary>
        ///
        /// <returns> The name of this type. </returns>
        virtual std::string GetRuntimeTypeName() const override { return GetTypeName(); }

        /// <summary> Writes to a Serializer. </summary>
        ///
        /// <param name="serializer"> The serializer. </param>
        virtual void Serialize(utilities::Serializer& serializer) const override;

        /// <summary> Reads from a Deserializer. </summary>
        ///
        /// <param name="deserializer"> The deserializer. </param>
        /// <param name="context"> The serialization context. </param>
        virtual void Deserialize(utilities::Deserializer& serializer, utilities::SerializationContext& context) override;

    protected:
        OutputPortElementsUntyped(){};
        void ComputeSize();

    private:
        std::vector<OutputPortRange> _ranges;
        size_t _size = 0;
    };

    /// <summary> Represents a statically-typed set of values from one or more output ports </summary>
    template <typename ValueType>
    class OutputPortElements : public OutputPortElementsUntyped
    {
    public:
        OutputPortElements() = default;

        /// <summary> Creates a OutputPortElements representing all the values from a given port </summary>
        ///
        /// <param name="port"> The port to take values from </param>
        OutputPortElements(const OutputPort<ValueType>& port);

        /// <summary> Creates a OutputPortElements representing a single value from a given port </summary>
        ///
        /// <param name="port"> The port to take a value from </param>
        /// <param name="index"> The index of the value </param>
        OutputPortElements(const OutputPort<ValueType>& port, size_t startIndex);

        /// <summary> Creates a OutputPortElements representing a range of values from a given port </summary>
        ///
        /// <param name="port"> The port to take a value from </param>
        /// <param name="startIndex"> The index of the first value to take </param>
        /// <param name="numValues"> The number of values to take </param>
        OutputPortElements(const OutputPort<ValueType>& port, size_t startIndex, size_t numValues);

        /// <summary> Creates a OutputPortElements by concatenating a set of them together </summary>
        ///
        /// <param name="groups"> The list of groups to concantenate together </param>
        OutputPortElements(const std::initializer_list<OutputPortElements<ValueType>>& groups);

        /// <summary> Creates a OutputPortElements by concatenating a set of them together </summary>
        ///
        /// <param name="groups"> The vector of groups to concantenate together </param>
        OutputPortElements(const std::vector<OutputPortElements<ValueType>>& groups);
    
        /// <summary> Creates a OutputPortElements representing a single value from a given OutputPortElements </summary>
        ///
        /// <param name="elements"> The OutputPortElements to take a value from </param>
        /// <param name="index"> The index of the value </param>
        OutputPortElements(const OutputPortElements<ValueType>& elements, size_t index);

        /// <summary> Creates a OutputPortElements representing a single value from a given OutputPortElements </summary>
        ///
        /// <param name="elements"> The OutputPortElements to take a value from </param>
        /// <param name="startIndex"> The index of the first value to use </param>
        /// <param name="numValues"> The number of values to take </param>
        OutputPortElements(const OutputPortElements<ValueType>& elements, size_t startIndex, size_t numValues);

        /// <summary> Appends a set of elements to this set of elements. </summary>
        ///
        /// <param name="other"> The OutputPortElements to append to this one. </param>
        void Append(const OutputPortElements<ValueType>& other);
    };

    //
    // Helper functions
    //

    /// <summary> Creates a OutputPortElements representing all the values from a given port </summary>
    ///
    /// <param name="port"> The port to take values from </param>
    /// <returns> The composite OutputPortElements </returns>
    template <typename ValueType>
    OutputPortElements<ValueType> MakeOutputPortElements(const OutputPort<ValueType>& port);

    /// <summary> Creates a OutputPortElements representing a single value from a given port </summary>
    ///
    /// <param name="port"> The port to take a value from </param>
    /// <param name="index"> The index of the value </param>
    /// <returns> The composite OutputPortElements </returns>
    template <typename ValueType>
    OutputPortElements<ValueType> MakeOutputPortElements(const OutputPort<ValueType>& port, size_t startIndex);

    /// <summary> Creates a OutputPortElements representing a range of values from a given port </summary>
    ///
    /// <param name="port"> The port to take a value from </param>
    /// <param name="startIndex"> The index of the first value to take </param>
    /// <param name="numValues"> The number of values to take </param>
    /// <returns> The composite OutputPortElements </returns>
    template <typename ValueType>
    OutputPortElements<ValueType> MakeOutputPortElements(const OutputPort<ValueType>& port, size_t startIndex, size_t numValues);

    /// <summary> Creates a OutputPortElements by concatenating together one or more OutputPortElementss
    ///
    /// <param name="ref"> The OutputPortElementss to concatenate together </param>
    /// <returns> The composite OutputPortElements </returns>
    template <typename RefType, typename... Refs>
    RefType Concat(const RefType& ref1, Refs&&... refs);
}

#include "../tcc/OutputPortElements.tcc"<|MERGE_RESOLUTION|>--- conflicted
+++ resolved
@@ -12,11 +12,8 @@
 #include "OutputPort.h"
 
 // utilities
-<<<<<<< HEAD
 #include "Exception.h"
-=======
 #include "ISerializable.h"
->>>>>>> 627f7594
 
 // stl
 #include <vector>
