--- conflicted
+++ resolved
@@ -62,46 +62,37 @@
         /// <returns> The `Model` </returns>
         Model& GetModel() { return _model; }
 
-<<<<<<< HEAD
-=======
+        /// <summary> Computes the map's output from input values </summary>
+        ///
+        /// <param name="inputValues"> The input to the map </param>
+        /// <returns> A vector of output values </returns>
+        template <typename OutputType, typename InputType, utilities::IsFundamental<OutputType> OutputConcept = 1, utilities::IsFundamental<InputType> InputConcept = 1>
+        std::vector<OutputType> Compute(const std::vector<InputType>& inputValues) const;
+
+        /// <summary> Computes the map's output from input values </summary>
+        ///
+        /// <param name="inputValues"> The input to the map </param>
+        /// <returns> A vector of output values </returns>
+        template <typename OutputVectorType, typename InputVectorType, data::IsDataVector<OutputVectorType> OutputConcept = true, data::IsDataVector<InputVectorType> InputConcept = true>
+        OutputVectorType Compute(const InputVectorType& inputValues) const;
+
         /// <summary> Refines the model wrapped by this map. </summary>
         ///
         /// <param name="context"> The TransformContext to use during refinement. </param>
         /// <param name="maxIterations"> The maximum number of refinement iterations. </param>
         void Refine(const TransformContext& context, int maxIterations = 10);
 
->>>>>>> 545aa664
-        /// <summary> Computes the map's output from input values </summary>
-        ///
-        /// <param name="inputValues"> The input to the map </param>
-        /// <returns> A vector of output values </returns>
-        template <typename OutputType, typename InputType, utilities::IsFundamental<OutputType> OutputConcept = 1, utilities::IsFundamental<InputType> InputConcept = 1>
-        std::vector<OutputType> Compute(const std::vector<InputType>& inputValues) const;
-
-        /// <summary> Computes the map's output from input values </summary>
-        ///
-        /// <param name="inputValues"> The input to the map </param>
-        /// <returns> A vector of output values </returns>
-        template <typename OutputVectorType, typename InputVectorType, data::IsDataVector<OutputVectorType> OutputConcept = true, data::IsDataVector<InputVectorType> InputConcept = true>
-        OutputVectorType Compute(const InputVectorType& inputValues) const;
-
-<<<<<<< HEAD
-        /// <summary> Refines the model wrapped by this map </summary>
-        ///
-        /// <param name="context"> The TransformContext to use during refinement </param>
-        void Refine(const TransformContext& context);
-
         /// <summary> Transforms the model wrapped by this map by applying a transformation function to each node </summary>
         ///
         /// <param name="transformFunction"> The function to apply on each node </param>
         /// <param name="context"> The TransformContext to use during the transformation </param>
         void Transform(const std::function<void(const Node&, ModelTransformer&)>& transformFunction, const TransformContext& context);
-=======
+
         size_t ComputeSize() const // TODO
         {
             return GetOutput(0).Size();
         }
->>>>>>> 545aa664
+
 
         //
         // Internal routines for getting information about inputs / outputs of the map
