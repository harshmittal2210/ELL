//
// Model tests
// 

#include "Graph_test.h"
#include "PortElements_test.h"

// testing
#include "testing.h"

// utilities
#include "Exception.h"

// stl
#include <iostream>

int main()
{
<<<<<<< HEAD
    try
    {
        TestStaticGraph();
        TestNodeIterator();
        TestExampleGraph();
        TestInputRouting1();
        TestInputRouting2();

        TestCopyGraph();
        TestRefineGraph();
    }
    catch(const utilities::Exception& exception)
    {
        std::cerr << "ERROR, got EMLL exception. Message: " << exception.GetMessage() << std::endl;
        throw;
    }
=======
    TestStaticGraph();
    TestNodeIterator();
    TestExampleGraph();
    TestInputRouting1();
    TestInputRouting2();

    TestCopyGraph();
    TestRefineGraph();
    TestRefineSplitOutputs();

    // PortElements tests
    TestSlice();
    TestAppend();
>>>>>>> 28440608

    if (testing::DidTestFail())
    {
        return 1;
    }

    return 0;
}<|MERGE_RESOLUTION|>--- conflicted
+++ resolved
@@ -16,7 +16,6 @@
 
 int main()
 {
-<<<<<<< HEAD
     try
     {
         TestStaticGraph();
@@ -27,27 +26,17 @@
 
         TestCopyGraph();
         TestRefineGraph();
+        TestRefineSplitOutputs();
+
+        // PortElements tests
+        TestSlice();
+        TestAppend();
     }
     catch(const utilities::Exception& exception)
     {
         std::cerr << "ERROR, got EMLL exception. Message: " << exception.GetMessage() << std::endl;
         throw;
     }
-=======
-    TestStaticGraph();
-    TestNodeIterator();
-    TestExampleGraph();
-    TestInputRouting1();
-    TestInputRouting2();
-
-    TestCopyGraph();
-    TestRefineGraph();
-    TestRefineSplitOutputs();
-
-    // PortElements tests
-    TestSlice();
-    TestAppend();
->>>>>>> 28440608
 
     if (testing::DidTestFail())
     {
