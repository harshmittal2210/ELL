--- conflicted
+++ resolved
@@ -7,11 +7,7 @@
 outputCodeFilename = args[3]   # The file to write the C output code to
 
 # Train a classifier using sgd
-<<<<<<< HEAD
-runBinary('SGDIncrementalTrainer', ['-idf', inputDatasetFilename, '-omf', outputModelFilename, '-dd', 'auto'])
-=======
-runBinary('SGDTrainer', ['-idf', inputDatasetFile, '-omf', outputModelFile, '-dd', 'auto'])
->>>>>>> 66bf1540
+runBinary('sgdTrainer', ['-idf', inputDatasetFilename, '-omf', outputModelFilename, '-dd', 'auto'])
 
 # Print the classifier to an html file
 runBinary('print', ['-imf', outputModelFilename, '-osvg', outputHtmlFilename])
